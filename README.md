# AutoTrainV3

AutoTrainV3 is a Python toolkit that simplifies training of SDXL/Flux using the `sd-scripts` framework. It provides three user interfaces: Gradio Web UI, CLI, and Interactive Menu.

---

## 🛠️ Installation

### Requirements
- **OS**: Linux (Ubuntu 22.04+) or Windows with WSL2
- **GPU**: NVIDIA with 8GB+ VRAM
- **Python**: 3.9+
- **CUDA**: 12.8+ with compatible drivers

### Quick Setup

```bash
# 1. Clone the repository
<<<<<<< HEAD
git clone https://github.com/EQXai/AutoTrainV2.git
=======
git clone https://github.com/EQXai/AutoTrainV3.git
>>>>>>> 244c117a
cd AutoTrainV3

# 2. Run the automated setup script
bash setup.sh
```

The setup script will automatically:
- ✅ Create virtual environment
- ✅ Install PyTorch with CUDA 12.8
- ✅ Install xformers
- ✅ Install all dependencies
- ✅ Download models
- ✅ Verify installation

---

## 📁 Project Structure

After installation, your project structure will be:

```
AutoTrainV3/
├── 📁 input/                    # Raw datasets (place your images here)
│   └── dataset_name/
│       ├── image_01.jpg         # Training images
│       ├── image_01.txt         # Caption for image_01.jpg
│       └── ...
│
├── 📁 output/                   # Processed training structure
│   └── dataset_name/
│       ├── img/                 # Processed images for training
│       ├── model/               # Output trained models
│       ├── log/                 # Training logs
│       └── sample_prompts.txt   # Generation prompts
│
├── 📁 BatchConfig/              # Training configurations
│   ├── Flux/                    # Flux checkpoint training configs
│   ├── FluxLORA/               # Flux LoRA training configs
│   └── Nude/                   # SDXL Nude training configs
│
├── 📁 models/                   # Base models
│   └── trainX/                  # Flux base models
│
├── 📁 templates/               # Configuration templates
└── 📁 autotrain_sdk/          # Main source code
```

---

## 🚀 Usage

AutoTrainV3 provides three ways to use the system:

### 1. Web Interface (Recommended)

Start the Gradio web interface:

```bash
# Activate environment
source venv/bin/activate

# Start web server with public sharing
python -m autotrain_sdk web serve --share
```

**Web Interface Tabs:**
- **Dataset**: Create and manage training datasets
- **Config**: Edit training configurations visually
- **Training**: Start and monitor training jobs
- **Queue**: View active training queue
- **Model Organizer**: Manage completed models
- **Integrations**: Configure external services

### 2. Interactive Menu


```bash
# Activate environment
source venv/bin/activate

# Start CLI menu
python -m autotrain_sdk.menu
```

---<|MERGE_RESOLUTION|>--- conflicted
+++ resolved
@@ -16,11 +16,7 @@
 
 ```bash
 # 1. Clone the repository
-<<<<<<< HEAD
-git clone https://github.com/EQXai/AutoTrainV2.git
-=======
 git clone https://github.com/EQXai/AutoTrainV3.git
->>>>>>> 244c117a
 cd AutoTrainV3
 
 # 2. Run the automated setup script
